--- conflicted
+++ resolved
@@ -5,11 +5,6 @@
   "description": "A Unity package to communicate with a local MCP Client via a Python server.",
   "unity": "2020.3",
   "dependencies": {
-<<<<<<< HEAD
-    "com.unity.nuget.newtonsoft-json": "3.0.2",
-    "com.unity.render-pipelines.universal": "10.10.1"
-=======
     "com.unity.nuget.newtonsoft-json": "3.0.2"
->>>>>>> 7cfb821e
   }
 }